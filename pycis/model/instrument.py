import copy
import sys
import os
import inspect
import yaml
from datetime import datetime
import numpy as np
import xarray as xr
from math import isclose, radians
from numba import vectorize, f8
from fnmatch import fnmatch
import pycis
from pycis.model import mueller_product, LinearPolariser, Camera, QuarterWaveplate, Component, LinearRetarder, \
    UniaxialCrystal, TiltableComponent


class Instrument:
    """
    Coherence imaging instrument

    :param str config: \
        Path to a .yaml instrument configuration file.

    :param pycis.model.Camera camera: \
        Instrument camera.

    :param list optics: \
        A list of floats, the focal lengths (in m) of the three lenses used in the standard CI configuration (see e.g.
        my thesis or Scott Silburn's): [f_1, f_2, f_3] where f_1 is the objective lens.

    :param list interferometer: \
        A list of instances of pycis.model.Component, where the first entry is the first
        component that the light passes through.

    :param bool force_mueller: \
        Forces the full Mueller matrix calculation of the interferogram, regardless of whether an
        analytical shortcut is available.

    """
    def __init__(self, config=None, camera=None, optics=None, interferometer=None, force_mueller=False):

        if config is not None:
            self.camera, self.optics, self.interferometer = self.read_config(config)
        else:
            self.camera = camera
            self.optics = optics
            self.interferometer = interferometer

        self.force_mueller = force_mueller
        self.check_inputs()
        self.retarders = [c for c in self.interferometer if isinstance(c, LinearRetarder)]
        self.polarisers = [c for c in self.interferometer if isinstance(c, LinearPolariser)]
        self.type = self.get_type()

    def read_config(self, config):
        """
        Tries loading config as an absolute path to a .yaml file. Failing that, try it as a relative path to a .yaml file
        from the current working directory. Finally, try looking for config as a .yaml file saved in
        pycis/model/config/.
        """

        fpaths = [
            config,
            os.path.join(os.getcwd(), config),
            os.path.join(pycis.root, 'model', 'config', config),
        ]
        for fpath in fpaths:
            try:
                with open(fpath) as f:
                    config = yaml.load(f, Loader=yaml.FullLoader)
                found = True
                break
            except FileNotFoundError:
                found = False

        if not found:
            raise FileNotFoundError('pycis: could not find config file')

        try:
            camera = Camera(**config['camera'])
            optics = [config['lens_' + str(i + 1) + '_focal_length'] for i in range(3)]
            ic = config['interferometer']
            interferometer = [getattr(pycis, [*ic[i]][0])(**[*ic[i].values()][0]) for i in range(len(ic))]

        except:
            raise ValueError('pycis: could not interpret config file')

        return camera, optics, interferometer

    def write_config(self, fpath):
        """
        Write the current instrument config to a .yaml config file that can then be reloaded at a later date.

        :param str filepath:
        """

        config = {
            'camera': dict([(arg, getattr(self.camera, arg)) for arg in list(inspect.signature(pycis.Camera).parameters)]),
            'lens_1_focal_length': self.optics[0],
            'lens_2_focal_length': self.optics[1],
            'lens_3_focal_length': self.optics[2],
            'interferometer': [dict([(type(c).__name__, vars(c))]) for c in self.interferometer]
        }

        assert fpath[-5:] == '.yaml'
        with open(fpath, 'w') as f:
            f.write('# This file was generated automatically at ' + datetime.now().strftime("%H:%M:%S, %m/%d/%Y") + '\n')
            documents = yaml.dump(config, f, Dumper=pycis.tools.MyDumper)

    def check_inputs(self):
        assert isinstance(self.camera, Camera)
        assert isinstance(self.optics, list)
        assert all(isinstance(co, Component) for co in self.interferometer)

    def get_type(self):
        """
        Instrument type determines how the interferogram is calculated

        Valid instrument types:
        - 'mueller': Full Mueller calculation
        - 'single_delay_linear'
        - 'single_delay_pixelated'
        - '2/3/4_delay_pixelated'

        :return: type (str)
        """

        if self.force_mueller:
            return 'mueller'

        type = None
        if self.camera.type == 'monochrome_polarised':

            # single-delay polarised
            if len(self.interferometer) == 3:

                # check for correct component types and relative orientations
                types = [LinearPolariser, UniaxialCrystal, QuarterWaveplate, ]
                relative_orientations = [0, 45, 90, ]

                correct = self._check_interferometer_config(types, relative_orientations)
                if correct:
                    type = 'single_delay_pixelated'

            elif len(self.interferometer) == 4:

                # check for correct component types and relative orientations
                types = [LinearPolariser, UniaxialCrystal, UniaxialCrystal, QuarterWaveplate, ]
                relative_orientations_2_delay = [[0, -45, 0, 45], '2_delay_pixelated']
                relative_orientations_3_delay = [[0, -22.5, 22.5, 67.5], '3_delay_pixelated']

                for rel_or in [relative_orientations_2_delay, relative_orientations_3_delay]:
                    correct = self._check_interferometer_config(types, rel_or[0])

                    if correct:
                        type = rel_or[1]

            # multi-delay polarised
            elif len(self.interferometer) == 5:

                # check for correct component types and relative orientations
                types = [LinearPolariser, UniaxialCrystal, LinearPolariser, UniaxialCrystal, QuarterWaveplate, ]
                relative_orientations = [0, 45, 0, 45, 90, ]

                correct = self._check_interferometer_config(types, relative_orientations)
                if correct:
                    type = '4_delay_pixelated'

        # are there two polarisers, at the front and back of the interferometer?
        elif len(self.polarisers) == 2 and (isinstance(self.interferometer[0], LinearPolariser) and
                                            isinstance(self.interferometer[-1], LinearPolariser)):

            pol_1_orientation = self.interferometer[0].orientation
            pol_2_orientation = self.interferometer[-1].orientation

            conditions_met = [pol_1_orientation == pol_2_orientation, ] + \
                             [isclose(crys.orientation - pol_1_orientation, 45) for crys in self.retarders]
            if all(conditions_met):
                type = 'single_delay_linear'

        if type is None:
            type = 'mueller'

        return type

    def get_inc_angle(self, x, y, component):
        """
        Calculate incidence angle(s) of ray(s) through the component

        :param x: Pixel centre x position(s) in sensor plane in m.
        :type x: float, xr.DataArray
        :param y: Pixel centre y position(s) in sensor plane in m.
        :type y: float, xr.DataArray
        :param pycis.Component component: Interferometer component.
        :return: (float, xr.DataArray) Incidence angle(s) in radians.
        """
        if isinstance(component, TiltableComponent):
            x0 = self.optics[2] * np.tan(radians(component.tilt_x))
            y0 = self.optics[2] * np.tan(radians(component.tilt_y))
        else:
            x0 = 0
            y0 = 0
        return np.arctan2(((x - x0) ** 2 + (y - y0) ** 2) ** 0.5, self.optics[2], )

    def get_azim_angle(self, x, y, component):
        """
        Calculate azimuthal angle(s) of ray(s) through the component

        :param x: Pixel centre x position(s) in sensor plane in m.
        :type x: float, xr.DataArray
        :param y: Pixel centre y position(s) in sensor plane in m.
        :type y: float, xr.DataArray
        :param pycis.OrientableComponent component: Interferometer component.

        :return: (float, xr.DataArray) Azimuthal angle(s) in radians.
        """
        if isinstance(component, pycis.TiltableComponent):
            x0 = self.optics[2] * np.tan(radians(component.tilt_x))
            y0 = self.optics[2] * np.tan(radians(component.tilt_y))
        else:
            x0 = 0
            y0 = 0
        return np.arctan2(y - y0, x - x0) + np.pi - radians(component.orientation)

    def get_mueller_matrix(self, wavelength, x, y):
        """
        Calculate total Mueller matrix for the interferometer

        :param wavelength: Wavelength in m.
        :type wavelength: float, xr.DataArray

        :param x: Pixel centre x position(s) in sensor plane in m.
        :type x: float, xr.DataArray

        :param y: Pixel centre y position(s) in sensor plane in m.
        :type y: float, xr.DataArray

        :return: (xr.DataArray) Mueller matrix.
        """

        mat_total = xr.DataArray(np.identity(4), dims=('mueller_v', 'mueller_h'), )
        for component in self.interferometer:
            inc_angle = self.get_inc_angle(x, y, component)
            azim_angle = self.get_azim_angle(x, y, component)
            mat_component = component.get_mueller_matrix(wavelength, inc_angle, azim_angle)
            mat_total = mueller_product(mat_component, mat_total)
        return mat_total

    def get_delay(self, wavelength, x, y, ):
        """
        Calculate the interferometer delay(s) at the given wavelength(s)

        :param wavelength: Wavelength in m. If xr.DataArray, must have dimension name 'wavelength'.
        :type wavelength: float, xr.DataArray
        :param x: Pixel centre x position(s) in sensor plane in m.
        :type x: float, xr.DataArray
        :param y: Pixel centre y position(s) in sensor plane in m.
        :type y: float, xr.DataArray
        :return: (xr.DataArray) Interferometer delay(s) in radians.
        """

        # not sure it would be possible to write a general function for this
        assert self.type != 'mueller'

        inc_angle = self.get_inc_angle(x, y, self.retarders[0])
        azim_angle = self.get_azim_angle(x, y, self.retarders[0])

        # calculation depends on instrument type
        if self.type == 'single_delay_linear':
            # add delay contribution due to each crystal
            delay = 0
            for crystal in self.retarders:
                delay += crystal.get_delay(wavelength, inc_angle, azim_angle, )

        elif self.type == 'single_delay_pixelated':
            # generalise to arbitrary interferometer orientations
            orientation_delay = -2 * radians(self.polarisers[0].orientation)
            delay = self.retarders[0].get_delay(wavelength, inc_angle, azim_angle, ) + orientation_delay

        elif fnmatch(self.type, '?_delay_pixelated'):
            # generalise to arbitrary interferometer orientations
            orientation_delay = -2 * radians(self.polarisers[0].orientation)
            delay_1 = self.retarders[0].get_delay(wavelength, inc_angle, azim_angle, )
            delay_2 = self.retarders[1].get_delay(wavelength, inc_angle, azim_angle, ) + orientation_delay
            delay_sum = delay_1 + delay_2
            delay_diff = abs(delay_1 - delay_2)

            delay = delay_1, delay_2, delay_sum, delay_diff
        else:
            raise NotImplementedError

        return delay

    def capture(self, spectrum, clean=False):
        """
        Capture image of given spectrum.

        :param spectrum: (xr.DataArray) photon fluence spectrum with units of ph / m [hitting the pixel area during
            exposure time] and with dimensions 'wavelength' and, optionally, 'x', 'y' and 'stokes'. Xarray broadcasting
            rules apply to the spatial dimensions: if 'x' or 'y' are not in spectrum.dims then it is assumed that the
            incident spectrum is uniform across pixels. However, if there is no 'stokes' dimension then it is assumed
            that light is unpolarised (i.e. the spectrum supplied is the S_0 Stokes parameter only).
        :param bool clean: False to add realistic image noise, passed to self.camera.capture()
        :return: (xr.DataArray) image in units of camera counts.
        """

        if 'x' in spectrum.dims:
            x = spectrum.x
        else:
            x = self.camera.x

        if 'y' in spectrum.dims:
            y = spectrum.y
        else:
            y = self.camera.y

        if self.type == 'mueller':
            # do the full Mueller matrix calculation

            if 'stokes' not in spectrum.dims:
                a0 = xr.zeros_like(spectrum)
                spectrum = xr.combine_nested([spectrum, a0, a0, a0], concat_dim=('stokes',))

            mueller_matrix_total = self.get_mueller_matrix(spectrum.wavelength, x, y)
            spectrum = mueller_product(mueller_matrix_total, spectrum)
            apply_polarisers = None

        else:
<<<<<<< HEAD
            try:
                delay = self.get_delay(spectrum.wavelength, x, y)
                apply_polarisers = False

                if self.type == 'single_delay_linear' and 'stokes' not in spectrum.dims:
                    contrast = np.array([crystal.contrast for crystal in self.retarders]).prod()
                    spectrum = spectrum / 4 * (1 + contrast * np.cos(delay))

                elif self.type == 'single_delay_pixelated' and 'stokes' not in spectrum.dims:
                    contrast = self.retarders[0].contrast
                    phase_mask = self.camera.get_pixelated_phase_mask()
                    spectrum = spectrum / 4 * (1 + contrast * np.cos(delay + phase_mask))

                elif self.type == 'multi_delay_pixelated' and 'stokes' not in spectrum.dims:

                    phase_mask = self.camera.get_pixelated_phase_mask()

                    delay_1, delay_2, delay_sum, delay_diff = delay
                    contrast_1 = self.retarders[0].contrast
                    contrast_2 = self.retarders[0].contrast
                    contrast_sum = contrast_diff = contrast_1 * contrast_2

                    spectrum = spectrum / 8 * (1 +
                                               contrast_1 * np.cos(delay_1) +
                                               contrast_2 * np.cos(delay_2 + phase_mask) +
                                               1 / 2 * contrast_sum * np.cos(delay_sum + phase_mask) +
                                               1 / 2 * contrast_diff * np.cos(delay_diff + phase_mask)
                                               )
                else:
                    raise NotImplementedError
            except NotImplementedError:
                # else resort to full Mueller calculation.
                # TODO this logic should be cleared up to avoid repeated code
                if 'stokes' not in spectrum.dims:
                    a0 = xr.zeros_like(spectrum)
                    spectrum = xr.combine_nested([spectrum, a0, a0, a0], concat_dim=('stokes',))

                mueller_matrix_total = self.get_mueller_matrix(spectrum.wavelength, x, y)
                spectrum = mueller_product(mueller_matrix_total, spectrum)
                apply_polarisers = None
=======
            delay = self.get_delay(spectrum.wavelength, x, y)
            apply_polarisers = False

            if self.type == 'single_delay_linear' and 'stokes' not in spectrum.dims:
                contrast = np.array([crystal.contrast for crystal in self.retarders]).prod()
                spectrum = spectrum / 4 * (1 + contrast * np.cos(delay))

            elif self.type == 'single_delay_pixelated' and 'stokes' not in spectrum.dims:
                contrast = self.retarders[0].contrast
                phase_mask = self.camera.get_pixelated_phase_mask()
                spectrum = spectrum / 4 * (1 + contrast * np.cos(delay + phase_mask))

            #TODO Generalise this for multiple delays
            elif self.type == 'multi_delay_pixelated' and 'stokes' not in spectrum.dims:

                phase_mask = self.camera.get_pixelated_phase_mask()

                delay_1, delay_2, delay_sum, delay_diff = delay
                contrast_1 = self.retarders[0].contrast
                contrast_2 = self.retarders[0].contrast
                contrast_sum = contrast_diff = contrast_1 * contrast_2

                spectrum = spectrum / 8 * (1 +
                                           contrast_1 * np.cos(delay_1) +
                                           contrast_2 * np.cos(delay_2 + phase_mask) +
                                           1 / 2 * contrast_sum * np.cos(delay_sum + phase_mask) +
                                           1 / 2 * contrast_diff * np.cos(delay_diff + phase_mask)
                                           )
            else:
                raise NotImplementedError
>>>>>>> 6ae1b6f4

        image = self.camera.capture(spectrum, apply_polarisers=apply_polarisers, clean=clean)
        return image

    def get_fringe_frequency(self, wavelength):
        """
        Calculate the interference fringe frequency at the sensor plane for the given wavelength.

        :param float wavelength: Wavelength in m.
        :return: (tuple) x and y components of the fringe frequency in units m^-1 and in order (f_x, f_y).
        """
        assert self.type != 'mueller'

        if self.type == 'single_delay_linear':
            # add contribution due to each crystal
            spatial_freq_x, spatial_freq_y = 0, 0
            for crystal in self.retarders:

                sp_f_x, sp_f_y = crystal.get_fringe_frequency(wavelength, self.optics[2], )
                spatial_freq_x += sp_f_x
                spatial_freq_y += sp_f_y

        elif self.type == 'multi_delay_pixelated':
            crystal = self.retarders[0]
            spatial_freq_x, spatial_freq_y = crystal.get_fringe_frequency(wavelength, self.optics[2], )
            # TODO and also the sum and difference terms?

        else:
            raise NotImplementedError

        return spatial_freq_x, spatial_freq_y

    def _check_interferometer_config(self, types, relative_orientations):

        conditions_met = []
        for idx, (typ, rel_or) in enumerate(zip(types, relative_orientations)):
            component = self.interferometer[idx]
            conditions_met.append(isinstance(component, typ))
            conditions_met.append(isclose(component.orientation - self.polarisers[0].orientation, rel_or))

        return all(conditions_met)

    def __eq__(self, inst_other):
        condition_1 = all([getattr(self, attr) == getattr(inst_other, attr) for attr in ['camera', 'optics', ]])
        condition_2 = all([c == c_other for c, c_other in zip(self.interferometer, inst_other.interferometer)])
        if condition_1 and condition_2:
            return True
        else:
            return False<|MERGE_RESOLUTION|>--- conflicted
+++ resolved
@@ -326,7 +326,6 @@
             apply_polarisers = None
 
         else:
-<<<<<<< HEAD
             try:
                 delay = self.get_delay(spectrum.wavelength, x, y)
                 apply_polarisers = False
@@ -367,38 +366,6 @@
                 mueller_matrix_total = self.get_mueller_matrix(spectrum.wavelength, x, y)
                 spectrum = mueller_product(mueller_matrix_total, spectrum)
                 apply_polarisers = None
-=======
-            delay = self.get_delay(spectrum.wavelength, x, y)
-            apply_polarisers = False
-
-            if self.type == 'single_delay_linear' and 'stokes' not in spectrum.dims:
-                contrast = np.array([crystal.contrast for crystal in self.retarders]).prod()
-                spectrum = spectrum / 4 * (1 + contrast * np.cos(delay))
-
-            elif self.type == 'single_delay_pixelated' and 'stokes' not in spectrum.dims:
-                contrast = self.retarders[0].contrast
-                phase_mask = self.camera.get_pixelated_phase_mask()
-                spectrum = spectrum / 4 * (1 + contrast * np.cos(delay + phase_mask))
-
-            #TODO Generalise this for multiple delays
-            elif self.type == 'multi_delay_pixelated' and 'stokes' not in spectrum.dims:
-
-                phase_mask = self.camera.get_pixelated_phase_mask()
-
-                delay_1, delay_2, delay_sum, delay_diff = delay
-                contrast_1 = self.retarders[0].contrast
-                contrast_2 = self.retarders[0].contrast
-                contrast_sum = contrast_diff = contrast_1 * contrast_2
-
-                spectrum = spectrum / 8 * (1 +
-                                           contrast_1 * np.cos(delay_1) +
-                                           contrast_2 * np.cos(delay_2 + phase_mask) +
-                                           1 / 2 * contrast_sum * np.cos(delay_sum + phase_mask) +
-                                           1 / 2 * contrast_diff * np.cos(delay_diff + phase_mask)
-                                           )
-            else:
-                raise NotImplementedError
->>>>>>> 6ae1b6f4
 
         image = self.camera.capture(spectrum, apply_polarisers=apply_polarisers, clean=clean)
         return image
