--- conflicted
+++ resolved
@@ -286,8 +286,6 @@
         :return:
         """
 
-<<<<<<< HEAD
-=======
         itype = None
 
         if self.camera.polarised:
@@ -341,7 +339,6 @@
 
         return itype
 
->>>>>>> 0d9bdc86
 
 @vectorize([f8(f8, f8, f8, ), ], nopython=True, fastmath=True, cache=True, )
 def _calculate_inc_angle(x, y, f_3):
