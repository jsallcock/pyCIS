import numpy as np
import scipy.signal
import matplotlib.pyplot as plt
import time
import pycis


def fourier_demod_2d(img, despeckle=False, mask=False, uncertainty_out=False, camera=None,
<<<<<<< HEAD
                     nfringes=None, notch_take=None, notch_add=None, display=False):
=======
                     nfringes=None, display=False):
>>>>>>> 2f550266
    """ 
    2D Fourier demodulation of a coherence imaging interferogram image, extracting the DC, phase and contrast.
    
    Option to output uncertainty info too.
    
    :param img: CIS interferogram image to be demodulated.
    :type img: array_like
    
    :param despeckle: Remove speckles from image.
    :type despeckle: bool.
    
    :param mask: End region masking to reduce Fourier artefacts
    :type mask: bool
    
    :param uncertainty_out: output information on the uncertainty in the demodulated quantities
    :type uncertainty_out: bool
    
    :param camera: optional, instance of pycis.model.Camera, used to calculate uncertainty in demodulated quantities
    :type camera: pycis.model.Camera
    
    :param nfringes: Manually set the carrier (fringe) frequency to be demodulated, in units of cycles per sequence -- 
    approximately the number of fringes present in the image. If no value is given, the fringe frequency is found 
    automatically.
    :type nfringes: float.
    
    :param display: Display a plot.
    :type display: bool.
    
    :return: A tuple containing the DC component (intensity), phase and contrast.
    """

    # TODO cleanup
    start_time = time.time()
    pp_img = np.copy(img)

    # pre-processing (pp): remove neutron speckles
    if despeckle:
        pp_img = pycis.demod.despeckle(pp_img)

    # since the input image is real, its FT is Hermitian -- all info contained in +ve frequencies -- use rfft2()
    fft_img = np.fft.rfft2(pp_img, axes=(1, 0))

    # estimate carrier (fringe) frequency, if not supplied
    if nfringes is None:
        nfringes = np.unravel_index(fft_img[15:][:].argmax(), fft_img.shape)[0] + 15

    # generate window function
    fft_length = int(img.shape[0] / 2)
    window_1d = pycis.demod.window(fft_length, nfringes, width_factor=1., fn='tukey')
    window_2d = np.transpose(np.tile(window_1d, (fft_img.shape[1], 1)))
<<<<<<< HEAD
    window_2d *= (1 - scipy.signal.tukey(fft_img.shape[1], alpha=0.6))

    # plt.figure()
    # plt.imshow(window_2d)
    # plt.colorbar()

    if notch_take is not None:
        # cut a vertical notch out in Fourier domain to remove artefacts

        notch_window_width = 9
        pre_zeros = [0] * int(notch_take - notch_window_width / 2)
        mid_zeros = [0] * (img.shape[1] - 2 * notch_window_width - 2 * len(pre_zeros))
        notch_take = scipy.signal.tukey(notch_window_width, alpha=0.8)

        notch_window = np.concatenate([pre_zeros, notch_take, mid_zeros, notch_take, pre_zeros])

        window_2d *= (1 - notch_window)
=======
>>>>>>> 2f550266

    if notch_add is not None:
        # cut a vertical notch out in Fourier domain to remove artefacts

        notch_window_width = 6
        pre_zeros = [0] * int(notch_add - notch_window_width / 2)
        mid_zeros = [0] * (img.shape[1] - 2 * notch_window_width - 2 * len(pre_zeros))
        notch_add = scipy.signal.tukey(notch_window_width, alpha=0.8)

        notch_window = np.concatenate([pre_zeros, notch_add, mid_zeros, notch_add, pre_zeros])

        notch_window = np.tile(notch_window, reps=[window_2d.shape[0], 1])

        window_2d += notch_window
        window_2d[window_2d > 1] = 1

        window_1d_na = pycis.demod.window(fft_length, nfringes, width_factor=2.3, fn='tukey', alpha=0.3)
        window_2d_na = np.transpose(np.tile(window_1d_na, (fft_img.shape[1], 1)))
        window_2d *= window_2d_na

        # plt.figure()
        # plt.imshow(notch_window)
        # plt.colorbar()

        # plt.figure()
        # plt.imshow(notch_window)
        # plt.colorbar()
        # plt.show()

    if mask:
        # end region masking
        pp_img_erm_dc = pycis.demod.end_region_mask(pp_img, alpha=0.15, mean_subtract=True)
        pp_img_erm_phase = pycis.demod.end_region_mask(pp_img, alpha=(3 / nfringes), mean_subtract=True)

        fft_img_erm_dc = np.fft.rfft2(pp_img_erm_dc, axes=(1, 0))
        fft_img_erm_phase = np.fft.rfft2(pp_img_erm_phase, axes=(1, 0))

        # isolate DC
        fft_dc = fft_img_erm_dc * (1 - window_2d)
        dc = np.fft.irfft2(fft_dc, axes=(1, 0))

        # isolate carrier
        fft_carrier_phase = fft_img_erm_phase * window_2d
        fft_carrier_contrast = fft_img * window_2d

        fft_carrier = fft_carrier_phase  # for the plotting, change

        carrier_phase = np.fft.irfft2(fft_carrier_phase, axes=(1, 0))
        carrier_contrast = np.fft.irfft2(fft_carrier_contrast, axes=(1, 0))

        # Hilbert transform to extract phase and contrast from carrier
        analytic_signal_phase = scipy.signal.hilbert(carrier_phase, axis=-2)
        analytic_signal_contrast = scipy.signal.hilbert(carrier_contrast, axis=-2)

        phase = np.angle(analytic_signal_phase)
        contrast = np.abs(analytic_signal_contrast) / dc

    else:
        # isolate DC
        fft_dc = fft_img * (1 - window_2d)
        dc = np.fft.irfft2(fft_dc, axes=(1, 0))

        # isolate carrier
        fft_carrier = fft_img * window_2d
        carrier = np.fft.irfft2(fft_carrier, axes=(1, 0))

        # Hilbert transform to extract phase and contrast from carrier
        analytic_signal = scipy.signal.hilbert(carrier, axis=-2)
        phase = np.angle(analytic_signal)
        contrast = np.abs(analytic_signal) / dc

    # uncertainty calculation
    if uncertainty_out:

        if camera is None:
            # estimate the image noise using Fourier domain image

            padding_x = 200
            padding_y = 100

            # generate window for extraction of the 'empty' part of the image
            window_empty = np.zeros_like(fft_img, dtype=np.float64)
            window_empty[padding_y:, padding_x:-padding_x] = 1

            fft_img_empty = fft_img[np.where(window_empty == 1)]

            imag = np.imag(fft_img_empty).flatten()
            real = np.real(fft_img_empty).flatten()

            var_imag = np.var(imag)
            var_real = np.var(real)
            var_avg = (var_real + var_imag) / 2

            # predict image sigma
            var_img = (2 * var_avg) / (img.shape[0] * img.shape[1])
            std = np.ones_like(img) * np.sqrt(var_img)

        else:
            # estimate standard deviation of the noise
            std = (1 / camera.epercount) * np.sqrt(camera.cam_noise ** 2 + camera.epercount * img)

        # calculate 'power gain' of the filter windows used
        y_arr_window = np.arange(fft_length + 1)
        x_arr_window = np.arange(np.shape(img)[1]) - fft_length

        x_mesh_window, y_mesh_window = np.meshgrid(x_arr_window, y_arr_window)

        pg_dc_window = np.abs(1 - window_2d) ** 2
        pg_carrier_window = np.abs(window_2d) ** 2

        area = np.trapz(np.trapz(np.ones_like(window_2d), y_mesh_window, axis=0), x_arr_window)

        carrier_noise_coeff = np.sqrt(np.trapz(np.trapz(pg_carrier_window, y_mesh_window, axis=0), x_arr_window) / area)
        dc_noise_coeff = np.sqrt(np.trapz(np.trapz(pg_dc_window, y_mesh_window, axis=0), x_arr_window) / area)
        std_carrier = std * carrier_noise_coeff

        std_dc = std * dc_noise_coeff
        std_contrast = abs(contrast) * np.sqrt((std_dc / dc) ** 2 + (std_carrier / (contrast * dc)) ** 2)
        std_phase = std_carrier / (contrast * dc)

        # estimate covariance matrix for phase
        cov_phase_pixel_vert = np.fft.irfft2(abs(window_2d) ** 2, axes=(1, 0))[:, 0]
        cov_phase = np.zeros([img.shape[0], img.shape[0]])

        # plt.figure()
        # plt.plot(cov_phase_pixel_vert / np.max(cov_phase_pixel_vert))
        # plt.plot(np.fft.fftshift(cov_phase_pixel_vert) / np.max(cov_phase_pixel_vert))
        # plt.plot(img[:, 0] / np.max(img[:, 0]))
        # plt.show(block=True)

        # assemble into covariance matrix -- ugly
        for idx in range(len(cov_phase_pixel_vert)):
            if idx != 0:
                cov_phase_pixel_vert = np.roll(cov_phase_pixel_vert, 1)

            cov_phase[:, idx] = cov_phase_pixel_vert

        corr_phase = cov_phase / np.max(cov_phase)  # Pearson correlation coefficient matrix for image column

        uncertainty = {'std_dc': std_dc,
                       'std_phase': std_phase,
                       'std_contrast': std_contrast,
                       'snr': dc / std,
                       'corr_phase': corr_phase,
                       }  # only really appropriate for calibration images

    if display:
        print('-- fourier_demod_2d: nfringes = {}'.format(nfringes))
        print('-- fourier_demod_2d: time elapsed: {:.2f}s'.format(time.time() - start_time))

        fig1 = plt.figure(figsize=(10, 6), facecolor='white')

        ax11 = fig1.add_subplot(2, 3, 1)
        im11 = ax11.imshow(np.log10(abs(fft_img) ** 2))
        cbar11 = fig1.colorbar(im11, ax=ax11)
        ax11.set_title('FFT img')
        
        ax12 = fig1.add_subplot(2, 3, 2)
        im12 = ax12.imshow(np.log10(abs(fft_carrier) ** 2))
        cbar12 = plt.colorbar(im12, ax=ax12)
        ax12.set_title('FFT carrier')
        
        ax13 = fig1.add_subplot(2, 3, 3)
        im13 = ax13.imshow(np.log10(abs(fft_dc) ** 2))
        cbar13 = plt.colorbar(im13, ax=ax13)
        ax13.set_title('FFT DC')

        ax14 = fig1.add_subplot(2, 3, 4)
        ax14.semilogy(window_1d)
        plt.title('window 1D')

        ax15 = fig1.add_subplot(2, 3, 5)
        im15 = ax15.imshow(window_2d, cmap='gray')
        cbar15 = fig1.colorbar(im15, ax=ax15)
        ax15.set_title('window 2D')

        plt.tight_layout()

        pycis.demod.display(img, dc, phase, contrast)

        if uncertainty_out:

            fig3 = plt.figure(figsize=(10, 6), facecolor='white')
            ax31 = fig3.add_subplot(1, 2, 1)
            im31 = ax31.imshow(std_phase)
            cbar31 = fig3.colorbar(im31, ax=ax31)
            ax31.set_title('phase noise')

            ax32 = fig3.add_subplot(1, 2, 2)
            im32 = ax32.imshow(np.log10(std_contrast), vmax=np.log10(10))
            cbar32 = fig3.colorbar(im32, ax=ax32)
            ax32.set_title('contrast noise')

        plt.show(block=True)

    if uncertainty_out:
        return dc, phase, contrast, uncertainty
    else:
        return dc, phase, contrast



<|MERGE_RESOLUTION|>--- conflicted
+++ resolved
@@ -5,12 +5,8 @@
 import pycis
 
 
-def fourier_demod_2d(img, despeckle=False, mask=False, uncertainty_out=False, camera=None,
-<<<<<<< HEAD
-                     nfringes=None, notch_take=None, notch_add=None, display=False):
-=======
-                     nfringes=None, display=False):
->>>>>>> 2f550266
+def fourier_demod_2d(img, despeckle=False, mask=False, uncertainty_out=False, camera=None, nfringes=None,
+                     notch_take=None, notch_add=None, display=False):
     """ 
     2D Fourier demodulation of a coherence imaging interferogram image, extracting the DC, phase and contrast.
     
@@ -61,7 +57,6 @@
     fft_length = int(img.shape[0] / 2)
     window_1d = pycis.demod.window(fft_length, nfringes, width_factor=1., fn='tukey')
     window_2d = np.transpose(np.tile(window_1d, (fft_img.shape[1], 1)))
-<<<<<<< HEAD
     window_2d *= (1 - scipy.signal.tukey(fft_img.shape[1], alpha=0.6))
 
     # plt.figure()
@@ -79,8 +74,6 @@
         notch_window = np.concatenate([pre_zeros, notch_take, mid_zeros, notch_take, pre_zeros])
 
         window_2d *= (1 - notch_window)
-=======
->>>>>>> 2f550266
 
     if notch_add is not None:
         # cut a vertical notch out in Fourier domain to remove artefacts
