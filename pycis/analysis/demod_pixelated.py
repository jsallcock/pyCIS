--- conflicted
+++ resolved
@@ -30,9 +30,10 @@
     return i0 / 4, phase, contrast
 
 
-<<<<<<< HEAD
 def demod_single_delay_pixelated_mod(im):
     """
+    alternative to demod_single_delay_pixelated() using 'synchronous demodulation' instead of the 'four-bucket' algorithm.
+    
     :param im: xr.DataArray image to be demodulation. Must have dimensions 'x' and 'y'.
     :return:
     """
@@ -58,10 +59,7 @@
     return dc, phase, contrast
 
 
-def demodulate_multi_delay_pixelated(image, fringe_freq, ):
-=======
 def demod_multi_delay_pixelated(image, fringe_freq, ):
->>>>>>> a5c43572
 
     fft = fft2_im(image)
     window_pm = make_carrier_window(fft, fringe_freq, sign='pm')
