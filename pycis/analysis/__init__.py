from .wrap_unwrap import *
from .window import *
from .demod_linear import *
from .demod_pixelated import *
try:
<<<<<<< HEAD
    from .get import CISImage, get_Bfield
except ImportError:
    print('could not import all modules')
=======
	import pyEquilibrium
	import pyuda
	from .get import CISImage, get_Bfield
except Exception as e:
	print('WARNING: pycis.analysis.CISImage() is unavailable due to error: {0}'.format(e))
>>>>>>> 98d5fde9

<|MERGE_RESOLUTION|>--- conflicted
+++ resolved
@@ -3,15 +3,9 @@
 from .demod_linear import *
 from .demod_pixelated import *
 try:
-<<<<<<< HEAD
-    from .get import CISImage, get_Bfield
-except ImportError:
-    print('could not import all modules')
-=======
 	import pyEquilibrium
 	import pyuda
 	from .get import CISImage, get_Bfield
 except Exception as e:
 	print('WARNING: pycis.analysis.CISImage() is unavailable due to error: {0}'.format(e))
->>>>>>> 98d5fde9
 
